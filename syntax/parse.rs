use crate::syntax::attrs::OtherAttrs;
use crate::syntax::discriminant::DiscriminantSet;
use crate::syntax::file::{Item, ItemForeignMod};
use crate::syntax::report::Errors;
use crate::syntax::Atom::*;
use crate::syntax::{
    attrs, error, Api, Array, Derive, Doc, Enum, ExternFn, ExternType, ForeignName, Impl, Include,
    IncludeKind, Lang, Lifetimes, NamedType, Namespace, Pair, Receiver, Ref, Signature, SliceRef,
    Struct, Ty1, Type, TypeAlias, Var, Variant,
};
use proc_macro2::{Delimiter, Group, Span, TokenStream, TokenTree};
use quote::{format_ident, quote, quote_spanned};
use std::mem;
use syn::{TypePtr, parse::{ParseStream, Parser}};
use syn::punctuated::Punctuated;
use syn::{
    Abi, Attribute, Error, Expr, Fields, FnArg, ForeignItem, ForeignItemFn, ForeignItemType,
    GenericArgument, GenericParam, Generics, Ident, ItemEnum, ItemImpl, ItemStruct, Lit, LitStr,
    Pat, PathArguments, Result, ReturnType, Signature as RustSignature, Token, TraitBound,
    TraitBoundModifier, Type as RustType, TypeArray, TypeBareFn, TypeParamBound, TypePath,
    TypeReference, Variant as RustVariant, Visibility,
};

use super::Ptr;

pub mod kw {
    syn::custom_keyword!(Pin);
    syn::custom_keyword!(Result);
}

pub fn parse_items(
    cx: &mut Errors,
    items: Vec<Item>,
    trusted: bool,
    namespace: &Namespace,
) -> Vec<Api> {
    let mut apis = Vec::new();
    for item in items {
        match item {
            Item::Struct(item) => match parse_struct(cx, item, namespace) {
                Ok(strct) => apis.push(strct),
                Err(err) => cx.push(err),
            },
            Item::Enum(item) => apis.push(parse_enum(cx, item, namespace)),
            Item::ForeignMod(foreign_mod) => {
                parse_foreign_mod(cx, foreign_mod, &mut apis, trusted, namespace)
            }
            Item::Impl(item) => match parse_impl(item) {
                Ok(imp) => apis.push(imp),
                Err(err) => cx.push(err),
            },
            Item::Use(item) => cx.error(item, error::USE_NOT_ALLOWED),
            Item::Other(item) => cx.error(item, "unsupported item"),
        }
    }
    apis
}

fn parse_struct(cx: &mut Errors, mut item: ItemStruct, namespace: &Namespace) -> Result<Api> {
    let mut doc = Doc::new();
    let mut derives = Vec::new();
    let mut namespace = namespace.clone();
    let mut cxx_name = None;
    let mut rust_name = None;
    let attrs = attrs::parse(
        cx,
        mem::take(&mut item.attrs),
        attrs::Parser {
            doc: Some(&mut doc),
            derives: Some(&mut derives),
            namespace: Some(&mut namespace),
            cxx_name: Some(&mut cxx_name),
            rust_name: Some(&mut rust_name),
            ..Default::default()
        },
    );

    let named_fields = match item.fields {
        Fields::Named(fields) => fields,
        Fields::Unit => return Err(Error::new_spanned(item, "unit structs are not supported")),
        Fields::Unnamed(_) => {
            return Err(Error::new_spanned(item, "tuple structs are not supported"));
        }
    };

    let mut lifetimes = Punctuated::new();
    let mut has_unsupported_generic_param = false;
    for pair in item.generics.params.into_pairs() {
        let (param, punct) = pair.into_tuple();
        match param {
            GenericParam::Lifetime(param) => {
                if !param.bounds.is_empty() && !has_unsupported_generic_param {
                    let msg = "lifetime parameter with bounds is not supported yet";
                    cx.error(&param, msg);
                    has_unsupported_generic_param = true;
                }
                lifetimes.push_value(param.lifetime);
                if let Some(punct) = punct {
                    lifetimes.push_punct(punct);
                }
            }
            GenericParam::Type(param) => {
                if !has_unsupported_generic_param {
                    let msg = "struct with generic type parameter is not supported yet";
                    cx.error(&param, msg);
                    has_unsupported_generic_param = true;
                }
            }
            GenericParam::Const(param) => {
                if !has_unsupported_generic_param {
                    let msg = "struct with const generic parameter is not supported yet";
                    cx.error(&param, msg);
                    has_unsupported_generic_param = true;
                }
            }
        }
    }

    if let Some(where_clause) = &item.generics.where_clause {
        cx.error(
            where_clause,
            "struct with where-clause is not supported yet",
        );
    }

    let mut fields = Vec::new();
    for field in named_fields.named {
        let ident = field.ident.unwrap();
        let mut doc = Doc::new();
        let mut cxx_name = None;
        let mut rust_name = None;
        let attrs = attrs::parse(
            cx,
            field.attrs,
            attrs::Parser {
                doc: Some(&mut doc),
                cxx_name: Some(&mut cxx_name),
                rust_name: Some(&mut rust_name),
                ..Default::default()
            },
        );
        let ty = match parse_type(&field.ty) {
            Ok(ty) => ty,
            Err(err) => {
                cx.push(err);
                continue;
            }
        };
        let visibility = visibility_pub(&field.vis, ident.span());
        let name = pair(Namespace::default(), &ident, cxx_name, rust_name);
        fields.push(Var {
            doc,
            attrs,
            visibility,
            name,
            ty,
        });
    }

    let struct_token = item.struct_token;
    let visibility = visibility_pub(&item.vis, struct_token.span);
    let name = pair(namespace, &item.ident, cxx_name, rust_name);
    let generics = Lifetimes {
        lt_token: item.generics.lt_token,
        lifetimes,
        gt_token: item.generics.gt_token,
    };
    let brace_token = named_fields.brace_token;

    Ok(Api::Struct(Struct {
        doc,
        derives,
        attrs,
        visibility,
        struct_token,
        name,
        generics,
        brace_token,
        fields,
    }))
}

fn parse_enum(cx: &mut Errors, item: ItemEnum, namespace: &Namespace) -> Api {
    let mut doc = Doc::new();
    let mut derives = Vec::new();
    let mut repr = None;
    let mut namespace = namespace.clone();
    let mut cxx_name = None;
    let mut rust_name = None;
    let attrs = attrs::parse(
        cx,
        item.attrs,
        attrs::Parser {
            doc: Some(&mut doc),
            derives: Some(&mut derives),
            repr: Some(&mut repr),
            namespace: Some(&mut namespace),
            cxx_name: Some(&mut cxx_name),
            rust_name: Some(&mut rust_name),
            ..Default::default()
        },
    );

    if !item.generics.params.is_empty() {
        let vis = &item.vis;
        let enum_token = item.enum_token;
        let ident = &item.ident;
        let generics = &item.generics;
        let span = quote!(#vis #enum_token #ident #generics);
        cx.error(span, "enum with generic parameters is not supported");
    } else if let Some(where_clause) = &item.generics.where_clause {
        cx.error(where_clause, "enum with where-clause is not supported");
    }

    let mut variants = Vec::new();
    let mut discriminants = DiscriminantSet::new(repr);
    for variant in item.variants {
        match parse_variant(cx, variant, &mut discriminants) {
            Ok(variant) => variants.push(variant),
            Err(err) => cx.push(err),
        }
    }

    let enum_token = item.enum_token;
    let visibility = visibility_pub(&item.vis, enum_token.span);
    let brace_token = item.brace_token;

    let explicit_repr = repr.is_some();
    let mut repr = U8;
    match discriminants.inferred_repr() {
        Ok(inferred) => repr = inferred,
        Err(err) => {
            let span = quote_spanned!(brace_token.span=> #enum_token {});
            cx.error(span, err);
            variants.clear();
        }
    }

    let name = pair(namespace, &item.ident, cxx_name, rust_name);
    let repr_ident = Ident::new(repr.as_ref(), Span::call_site());
    let repr_type = Type::Ident(NamedType::new(repr_ident));
    let generics = Lifetimes {
        lt_token: None,
        lifetimes: Punctuated::new(),
        gt_token: None,
    };

    Api::Enum(Enum {
        doc,
        derives,
        attrs,
        visibility,
        enum_token,
        name,
        generics,
        brace_token,
        variants,
        repr,
        repr_type,
        explicit_repr,
    })
}

fn parse_variant(
    cx: &mut Errors,
    mut variant: RustVariant,
    discriminants: &mut DiscriminantSet,
) -> Result<Variant> {
    let mut doc = Doc::new();
    let mut cxx_name = None;
    let mut rust_name = None;
    let attrs = attrs::parse(
        cx,
        mem::take(&mut variant.attrs),
        attrs::Parser {
            doc: Some(&mut doc),
            cxx_name: Some(&mut cxx_name),
            rust_name: Some(&mut rust_name),
            ..Default::default()
        },
    );

    match variant.fields {
        Fields::Unit => {}
        _ => {
            let msg = "enums with data are not supported yet";
            return Err(Error::new_spanned(variant, msg));
        }
    }

    let expr = variant.discriminant.as_ref().map(|(_, expr)| expr);
    let try_discriminant = match &expr {
        Some(lit) => discriminants.insert(lit),
        None => discriminants.insert_next(),
    };
    let discriminant = match try_discriminant {
        Ok(discriminant) => discriminant,
        Err(err) => return Err(Error::new_spanned(variant, err)),
    };

    let name = pair(Namespace::ROOT, &variant.ident, cxx_name, rust_name);
    let expr = variant.discriminant.map(|(_, expr)| expr);

    Ok(Variant {
        doc,
        attrs,
        name,
        discriminant,
        expr,
    })
}

fn parse_foreign_mod(
    cx: &mut Errors,
    foreign_mod: ItemForeignMod,
    out: &mut Vec<Api>,
    trusted: bool,
    namespace: &Namespace,
) {
    let lang = match parse_lang(&foreign_mod.abi) {
        Ok(lang) => lang,
        Err(err) => return cx.push(err),
    };

    match lang {
        Lang::Rust => {
            if foreign_mod.unsafety.is_some() {
                let unsafety = foreign_mod.unsafety;
                let abi = &foreign_mod.abi;
                let span = quote!(#unsafety #abi);
                cx.error(span, "extern \"Rust\" block does not need to be unsafe");
            }
        }
        Lang::Cxx => {}
    }

    let trusted = trusted || foreign_mod.unsafety.is_some();

    let mut namespace = namespace.clone();
    attrs::parse(
        cx,
        foreign_mod.attrs,
        attrs::Parser {
            namespace: Some(&mut namespace),
            ..Default::default()
        },
    );

    let mut items = Vec::new();
    for foreign in foreign_mod.items {
        match foreign {
            ForeignItem::Type(foreign) => {
                let ety = parse_extern_type(cx, foreign, lang, trusted, &namespace);
                items.push(ety);
            }
            ForeignItem::Fn(foreign) => {
                match parse_extern_fn(cx, foreign, lang, trusted, &namespace) {
                    Ok(efn) => items.push(efn),
                    Err(err) => cx.push(err),
                }
            }
            ForeignItem::Macro(foreign) if foreign.mac.path.is_ident("include") => {
                match foreign.mac.parse_body_with(parse_include) {
                    Ok(include) => items.push(Api::Include(include)),
                    Err(err) => cx.push(err),
                }
            }
            ForeignItem::Verbatim(tokens) => {
                match parse_extern_verbatim(cx, tokens, lang, trusted, &namespace) {
                    Ok(api) => items.push(api),
                    Err(err) => cx.push(err),
                }
            }
            _ => cx.error(foreign, "unsupported foreign item"),
        }
    }

    if !trusted
        && items.iter().any(|api| match api {
            Api::CxxFunction(efn) => efn.unsafety.is_none(),
            _ => false,
        })
    {
        cx.error(
            foreign_mod.abi,
            "block must be declared `unsafe extern \"C++\"` if it contains any safe-to-call C++ functions",
        );
    }

    let mut types = items.iter().filter_map(|item| match item {
        Api::CxxType(ety) | Api::RustType(ety) => Some(&ety.name),
        Api::TypeAlias(alias) => Some(&alias.name),
        _ => None,
    });
    if let (Some(single_type), None) = (types.next(), types.next()) {
        let single_type = single_type.clone();
        for item in &mut items {
            if let Api::CxxFunction(efn) | Api::RustFunction(efn) = item {
                if let Some(receiver) = &mut efn.receiver {
                    if receiver.ty.rust == "Self" {
                        receiver.ty.rust = single_type.rust.clone();
                    }
                }
            }
        }
    }

    out.extend(items);
}

fn parse_lang(abi: &Abi) -> Result<Lang> {
    let name = match &abi.name {
        Some(name) => name,
        None => {
            return Err(Error::new_spanned(
                abi,
                "ABI name is required, extern \"C++\" or extern \"Rust\"",
            ));
        }
    };

    match name.value().as_str() {
        "C++" => Ok(Lang::Cxx),
        "Rust" => Ok(Lang::Rust),
        _ => Err(Error::new_spanned(
            abi,
            "unrecognized ABI, requires either \"C++\" or \"Rust\"",
        )),
    }
}

fn parse_extern_type(
    cx: &mut Errors,
    foreign_type: ForeignItemType,
    lang: Lang,
    trusted: bool,
    namespace: &Namespace,
) -> Api {
    let mut doc = Doc::new();
    let mut derives = Vec::new();
    let mut namespace = namespace.clone();
    let mut cxx_name = None;
    let mut rust_name = None;
    let attrs = attrs::parse(
        cx,
        foreign_type.attrs,
        attrs::Parser {
            doc: Some(&mut doc),
            derives: Some(&mut derives),
            namespace: Some(&mut namespace),
            cxx_name: Some(&mut cxx_name),
            rust_name: Some(&mut rust_name),
            ..Default::default()
        },
    );

    let type_token = foreign_type.type_token;
    let visibility = visibility_pub(&foreign_type.vis, type_token.span);
    let name = pair(namespace, &foreign_type.ident, cxx_name, rust_name);
    let generics = Lifetimes {
        lt_token: None,
        lifetimes: Punctuated::new(),
        gt_token: None,
    };
    let colon_token = None;
    let bounds = Vec::new();
    let semi_token = foreign_type.semi_token;

    (match lang {
        Lang::Cxx => Api::CxxType,
        Lang::Rust => Api::RustType,
    })(ExternType {
        lang,
        doc,
        derives,
        attrs,
        visibility,
        type_token,
        name,
        generics,
        colon_token,
        bounds,
        semi_token,
        trusted,
    })
}

fn parse_extern_fn(
    cx: &mut Errors,
    mut foreign_fn: ForeignItemFn,
    lang: Lang,
    trusted: bool,
    namespace: &Namespace,
) -> Result<Api> {
    let mut doc = Doc::new();
    let mut namespace = namespace.clone();
    let mut cxx_name = None;
    let mut rust_name = None;
    let attrs = attrs::parse(
        cx,
        mem::take(&mut foreign_fn.attrs),
        attrs::Parser {
            doc: Some(&mut doc),
            namespace: Some(&mut namespace),
            cxx_name: Some(&mut cxx_name),
            rust_name: Some(&mut rust_name),
            ..Default::default()
        },
    );

    let generics = &foreign_fn.sig.generics;
    if generics.where_clause.is_some()
        || generics.params.iter().any(|param| match param {
            GenericParam::Lifetime(lifetime) => !lifetime.bounds.is_empty(),
            GenericParam::Type(_) | GenericParam::Const(_) => true,
        })
    {
        return Err(Error::new_spanned(
            foreign_fn,
            "extern function with generic parameters is not supported yet",
        ));
    }

    if let Some(variadic) = &foreign_fn.sig.variadic {
        return Err(Error::new_spanned(
            variadic,
            "variadic function is not supported yet",
        ));
    }

    if foreign_fn.sig.asyncness.is_some() {
        return Err(Error::new_spanned(
            foreign_fn,
            "async function is not directly supported yet, but see https://cxx.rs/async.html for a working approach",
        ));
    }

    if foreign_fn.sig.constness.is_some() {
        return Err(Error::new_spanned(
            foreign_fn,
            "const extern function is not supported",
        ));
    }

    if let Some(abi) = &foreign_fn.sig.abi {
        return Err(Error::new_spanned(
            abi,
            "explicit ABI on extern function is not supported",
        ));
    }

    let unsafety = foreign_fn.sig.unsafety;
    let mut receiver = None;
    let mut args = Punctuated::new();
    for arg in foreign_fn.sig.inputs.pairs() {
        let (arg, comma) = arg.into_tuple();
        match arg {
            FnArg::Receiver(arg) => {
                if let Some((ampersand, lifetime)) = &arg.reference {
                    receiver = Some(Receiver {
                        pinned: false,
                        ampersand: *ampersand,
                        lifetime: lifetime.clone(),
                        mutable: arg.mutability.is_some(),
                        var: arg.self_token,
                        ty: NamedType::new(Ident::new("Self", arg.self_token.span)),
                        shorthand: true,
                        pin_tokens: None,
                        mutability: arg.mutability,
                    });
                    continue;
                }
                return Err(Error::new_spanned(arg, "unsupported signature"));
            }
            FnArg::Typed(arg) => {
                let ident = match arg.pat.as_ref() {
                    Pat::Ident(pat) => pat.ident.clone(),
                    Pat::Wild(pat) => {
                        Ident::new(&format!("arg{}", args.len()), pat.underscore_token.span)
                    }
                    _ => return Err(Error::new_spanned(arg, "unsupported signature")),
                };
                let ty = parse_type(&arg.ty)?;
                if ident != "self" {
                    let doc = Doc::new();
                    let attrs = OtherAttrs::none();
                    let visibility = Token![pub](ident.span());
                    let name = pair(Namespace::default(), &ident, None, None);
                    if let Type::Ptr(_) = &ty {
                        if unsafety.is_none() {
                            return Err(Error::new_spanned(arg, "pointer argument requires that the function be marked unsafe"));
                        }
                    }
                    args.push_value(Var {
                        doc,
                        attrs,
                        visibility,
                        name,
                        ty,
                    });
                    if let Some(comma) = comma {
                        args.push_punct(*comma);
                    }
                    continue;
                }
                if let Type::Ref(reference) = ty {
                    if let Type::Ident(ident) = reference.inner {
                        receiver = Some(Receiver {
                            pinned: reference.pinned,
                            ampersand: reference.ampersand,
                            lifetime: reference.lifetime,
                            mutable: reference.mutable,
                            var: Token![self](ident.rust.span()),
                            ty: ident,
                            shorthand: false,
                            pin_tokens: reference.pin_tokens,
                            mutability: reference.mutability,
                        });
                        continue;
                    }
                }
                return Err(Error::new_spanned(arg, "unsupported method receiver"));
            }
        }
    }

    let mut throws_tokens = None;
    let ret = parse_return_type(&foreign_fn.sig.output, &mut throws_tokens)?;
    let throws = throws_tokens.is_some();
<<<<<<< HEAD
    let visibility = visibility_pub(&foreign_fn.vis, &foreign_fn.sig.ident);
=======
    let unsafety = foreign_fn.sig.unsafety;
>>>>>>> 72d47c95
    let fn_token = foreign_fn.sig.fn_token;
    let inherited_span = unsafety.map_or(fn_token.span, |unsafety| unsafety.span);
    let visibility = visibility_pub(&foreign_fn.vis, inherited_span);
    let name = pair(namespace, &foreign_fn.sig.ident, cxx_name, rust_name);
    let generics = generics.clone();
    let paren_token = foreign_fn.sig.paren_token;
    let semi_token = foreign_fn.semi_token;

    Ok(match lang {
        Lang::Cxx => Api::CxxFunction,
        Lang::Rust => Api::RustFunction,
    }(ExternFn {
        lang,
        doc,
        attrs,
        visibility,
        name,
        sig: Signature {
            unsafety,
            fn_token,
            generics,
            receiver,
            args,
            ret,
            throws,
            paren_token,
            throws_tokens,
        },
        semi_token,
        trusted,
    }))
}

fn parse_extern_verbatim(
    cx: &mut Errors,
    tokens: TokenStream,
    lang: Lang,
    trusted: bool,
    namespace: &Namespace,
) -> Result<Api> {
    |input: ParseStream| -> Result<Api> {
        let attrs = input.call(Attribute::parse_outer)?;
        let visibility: Visibility = input.parse()?;
        if input.peek(Token![type]) {
            parse_extern_verbatim_type(cx, attrs, visibility, input, lang, trusted, namespace)
        } else if input.peek(Token![fn]) {
            parse_extern_verbatim_fn(input)
        } else {
            let span = input.cursor().token_stream();
            Err(Error::new_spanned(
                span,
                "unsupported foreign item, expected `type` or `fn`",
            ))
        }
    }
    .parse2(tokens)
}

fn parse_extern_verbatim_type(
    cx: &mut Errors,
    attrs: Vec<Attribute>,
    visibility: Visibility,
    input: ParseStream,
    lang: Lang,
    trusted: bool,
    namespace: &Namespace,
) -> Result<Api> {
    let type_token: Token![type] = input.parse()?;
    let ident: Ident = input.parse()?;
    let generics: Generics = input.parse()?;
    let mut lifetimes = Punctuated::new();
    let mut has_unsupported_generic_param = false;
    for pair in generics.params.into_pairs() {
        let (param, punct) = pair.into_tuple();
        match param {
            GenericParam::Lifetime(param) => {
                if !param.bounds.is_empty() && !has_unsupported_generic_param {
                    let msg = "lifetime parameter with bounds is not supported yet";
                    cx.error(&param, msg);
                    has_unsupported_generic_param = true;
                }
                lifetimes.push_value(param.lifetime);
                if let Some(punct) = punct {
                    lifetimes.push_punct(punct);
                }
            }
            GenericParam::Type(param) => {
                if !has_unsupported_generic_param {
                    let msg = "extern type with generic type parameter is not supported yet";
                    cx.error(&param, msg);
                    has_unsupported_generic_param = true;
                }
            }
            GenericParam::Const(param) => {
                if !has_unsupported_generic_param {
                    let msg = "extern type with const generic parameter is not supported yet";
                    cx.error(&param, msg);
                    has_unsupported_generic_param = true;
                }
            }
        }
    }
    let lifetimes = Lifetimes {
        lt_token: generics.lt_token,
        lifetimes,
        gt_token: generics.gt_token,
    };
    let lookahead = input.lookahead1();
    if lookahead.peek(Token![=]) {
        // type Alias = crate::path::to::Type;
        parse_type_alias(
            cx, attrs, visibility, type_token, ident, lifetimes, input, lang, namespace,
        )
    } else if lookahead.peek(Token![:]) || lookahead.peek(Token![;]) {
        // type Opaque: Bound2 + Bound2;
        parse_extern_type_bounded(
            cx, attrs, visibility, type_token, ident, lifetimes, input, lang, trusted, namespace,
        )
    } else {
        Err(lookahead.error())
    }
}

fn parse_extern_verbatim_fn(input: ParseStream) -> Result<Api> {
    input.parse::<RustSignature>()?;
    input.parse::<Token![;]>()?;
    unreachable!()
}

fn parse_type_alias(
    cx: &mut Errors,
    attrs: Vec<Attribute>,
    visibility: Visibility,
    type_token: Token![type],
    ident: Ident,
    generics: Lifetimes,
    input: ParseStream,
    lang: Lang,
    namespace: &Namespace,
) -> Result<Api> {
    let eq_token: Token![=] = input.parse()?;
    let ty: RustType = input.parse()?;
    let semi_token: Token![;] = input.parse()?;

    let mut doc = Doc::new();
    let mut derives = Vec::new();
    let mut namespace = namespace.clone();
    let mut cxx_name = None;
    let mut rust_name = None;
    let attrs = attrs::parse(
        cx,
        attrs,
        attrs::Parser {
            doc: Some(&mut doc),
            derives: Some(&mut derives),
            namespace: Some(&mut namespace),
            cxx_name: Some(&mut cxx_name),
            rust_name: Some(&mut rust_name),
            ..Default::default()
        },
    );

    if lang == Lang::Rust {
        let span = quote!(#type_token #semi_token);
        let msg = "type alias in extern \"Rust\" block is not supported";
        return Err(Error::new_spanned(span, msg));
    }

    let visibility = visibility_pub(&visibility, type_token.span);
    let name = pair(namespace, &ident, cxx_name, rust_name);

    Ok(Api::TypeAlias(TypeAlias {
        doc,
        derives,
        attrs,
        visibility,
        type_token,
        name,
        generics,
        eq_token,
        ty,
        semi_token,
    }))
}

fn parse_extern_type_bounded(
    cx: &mut Errors,
    attrs: Vec<Attribute>,
    visibility: Visibility,
    type_token: Token![type],
    ident: Ident,
    generics: Lifetimes,
    input: ParseStream,
    lang: Lang,
    trusted: bool,
    namespace: &Namespace,
) -> Result<Api> {
    let mut bounds = Vec::new();
    let colon_token: Option<Token![:]> = input.parse()?;
    if colon_token.is_some() {
        loop {
            match input.parse()? {
                TypeParamBound::Trait(TraitBound {
                    paren_token: None,
                    modifier: TraitBoundModifier::None,
                    lifetimes: None,
                    path,
                }) if if let Some(derive) = path.get_ident().and_then(Derive::from) {
                    bounds.push(derive);
                    true
                } else {
                    false
                } => {}
                bound @ TypeParamBound::Trait(_) | bound @ TypeParamBound::Lifetime(_) => {
                    cx.error(bound, "unsupported trait");
                }
            }

            let lookahead = input.lookahead1();
            if lookahead.peek(Token![+]) {
                input.parse::<Token![+]>()?;
            } else if lookahead.peek(Token![;]) {
                break;
            } else {
                return Err(lookahead.error());
            }
        }
    }
    let semi_token: Token![;] = input.parse()?;

    let mut doc = Doc::new();
    let mut derives = Vec::new();
    let mut namespace = namespace.clone();
    let mut cxx_name = None;
    let mut rust_name = None;
    let attrs = attrs::parse(
        cx,
        attrs,
        attrs::Parser {
            doc: Some(&mut doc),
            derives: Some(&mut derives),
            namespace: Some(&mut namespace),
            cxx_name: Some(&mut cxx_name),
            rust_name: Some(&mut rust_name),
            ..Default::default()
        },
    );

    let visibility = visibility_pub(&visibility, type_token.span);
    let name = pair(namespace, &ident, cxx_name, rust_name);

    Ok(match lang {
        Lang::Cxx => Api::CxxType,
        Lang::Rust => Api::RustType,
    }(ExternType {
        lang,
        doc,
        derives,
        attrs,
        visibility,
        type_token,
        name,
        generics,
        colon_token,
        bounds,
        semi_token,
        trusted,
    }))
}

fn parse_impl(imp: ItemImpl) -> Result<Api> {
    let impl_token = imp.impl_token;

    if !imp.items.is_empty() {
        let mut span = Group::new(Delimiter::Brace, TokenStream::new());
        span.set_span(imp.brace_token.span);
        return Err(Error::new_spanned(span, "expected an empty impl block"));
    }

    if let Some((bang, path, for_token)) = &imp.trait_ {
        let self_ty = &imp.self_ty;
        let span = quote!(#bang #path #for_token #self_ty);
        return Err(Error::new_spanned(
            span,
            "unexpected impl, expected something like `impl UniquePtr<T> {}`",
        ));
    }

    if let Some(where_clause) = imp.generics.where_clause {
        return Err(Error::new_spanned(
            where_clause,
            "where-clause on an impl is not supported yet",
        ));
    }
    let mut impl_generics = Lifetimes {
        lt_token: imp.generics.lt_token,
        lifetimes: Punctuated::new(),
        gt_token: imp.generics.gt_token,
    };
    for pair in imp.generics.params.into_pairs() {
        let (param, punct) = pair.into_tuple();
        match param {
            GenericParam::Lifetime(def) if def.bounds.is_empty() => {
                impl_generics.lifetimes.push_value(def.lifetime);
                if let Some(punct) = punct {
                    impl_generics.lifetimes.push_punct(punct);
                }
            }
            _ => {
                let span = quote!(#impl_token #impl_generics);
                return Err(Error::new_spanned(
                    span,
                    "generic parameter on an impl is not supported yet",
                ));
            }
        }
    }

    let mut negative_token = None;
    let mut self_ty = *imp.self_ty;
    if let RustType::Verbatim(ty) = &self_ty {
        let mut iter = ty.clone().into_iter();
        if let Some(TokenTree::Punct(punct)) = iter.next() {
            if punct.as_char() == '!' {
                let ty = iter.collect::<TokenStream>();
                if !ty.is_empty() {
                    negative_token = Some(Token![!](punct.span()));
                    self_ty = syn::parse2(ty)?;
                }
            }
        }
    }

    let ty = parse_type(&self_ty)?;
    let ty_generics = match &ty {
        Type::RustBox(ty)
        | Type::RustVec(ty)
        | Type::UniquePtr(ty)
        | Type::SharedPtr(ty)
        | Type::WeakPtr(ty)
        | Type::CxxVector(ty) => match &ty.inner {
            Type::Ident(ident) => ident.generics.clone(),
            _ => Lifetimes::default(),
        },
        Type::Ident(_)
        | Type::Ref(_)
        | Type::Ptr(_)
        | Type::Str(_)
        | Type::Fn(_)
        | Type::Void(_)
        | Type::SliceRef(_)
        | Type::Array(_) => Lifetimes::default(),
    };

    let negative = negative_token.is_some();
    let brace_token = imp.brace_token;

    Ok(Api::Impl(Impl {
        impl_token,
        impl_generics,
        negative,
        ty,
        ty_generics,
        brace_token,
        negative_token,
    }))
}

fn parse_include(input: ParseStream) -> Result<Include> {
    if input.peek(LitStr) {
        let lit: LitStr = input.parse()?;
        let span = lit.span();
        return Ok(Include {
            path: lit.value(),
            kind: IncludeKind::Quoted,
            begin_span: span,
            end_span: span,
        });
    }

    if input.peek(Token![<]) {
        let mut path = String::new();

        let langle: Token![<] = input.parse()?;
        while !input.is_empty() && !input.peek(Token![>]) {
            let token: TokenTree = input.parse()?;
            match token {
                TokenTree::Ident(token) => path += &token.to_string(),
                TokenTree::Literal(token)
                    if token
                        .to_string()
                        .starts_with(|ch: char| ch.is_ascii_digit()) =>
                {
                    path += &token.to_string();
                }
                TokenTree::Punct(token) => path.push(token.as_char()),
                _ => return Err(Error::new(token.span(), "unexpected token in include path")),
            }
        }
        let rangle: Token![>] = input.parse()?;

        return Ok(Include {
            path,
            kind: IncludeKind::Bracketed,
            begin_span: langle.span,
            end_span: rangle.span,
        });
    }

    Err(input.error("expected \"quoted/path/to\" or <bracketed/path/to>"))
}

fn parse_type(ty: &RustType) -> Result<Type> {
    match ty {
        RustType::Reference(ty) => parse_type_reference(ty),
        RustType::Ptr(ty) => parse_type_ptr(ty),
        RustType::Path(ty) => parse_type_path(ty),
        RustType::Array(ty) => parse_type_array(ty),
        RustType::BareFn(ty) => parse_type_fn(ty),
        RustType::Tuple(ty) if ty.elems.is_empty() => Ok(Type::Void(ty.paren_token.span)),
        _ => Err(Error::new_spanned(ty, "unsupported type")),
    }
}

fn parse_type_reference(ty: &TypeReference) -> Result<Type> {
    let ampersand = ty.and_token;
    let lifetime = ty.lifetime.clone();
    let mutable = ty.mutability.is_some();
    let mutability = ty.mutability;

    if let RustType::Slice(slice) = ty.elem.as_ref() {
        let inner = parse_type(&slice.elem)?;
        let bracket = slice.bracket_token;
        return Ok(Type::SliceRef(Box::new(SliceRef {
            ampersand,
            lifetime,
            mutable,
            bracket,
            inner,
            mutability,
        })));
    }

    let inner = parse_type(&ty.elem)?;
    let pinned = false;
    let pin_tokens = None;

    Ok(match &inner {
        Type::Ident(ident) if ident.rust == "str" => {
            if ty.mutability.is_some() {
                return Err(Error::new_spanned(ty, "unsupported type"));
            } else {
                Type::Str
            }
        }
        _ => Type::Ref,
    }(Box::new(Ref {
        pinned,
        ampersand,
        lifetime,
        mutable,
        inner,
        pin_tokens,
        mutability,
    })))
}

fn parse_type_ptr(ty: &TypePtr) -> Result<Type> {
    let star = ty.star_token;
    let mutable = ty.mutability.is_some();
    let constness = ty.const_token;
    let mutability = ty.mutability;
    if !constness.is_some() && !mutable {
        return Err(Error::new_spanned(ty, "pointer is neither const nor mut"));
    }

    let inner = parse_type(&ty.elem)?;
    
    Ok(Type::Ptr(Box::new(Ptr {
        star,
        mutable,
        inner,
        mutability,
        constness,
    })))
}

fn parse_type_path(ty: &TypePath) -> Result<Type> {
    let path = &ty.path;
    if ty.qself.is_none() && path.leading_colon.is_none() && path.segments.len() == 1 {
        let segment = &path.segments[0];
        let ident = segment.ident.clone();
        match &segment.arguments {
            PathArguments::None => return Ok(Type::Ident(NamedType::new(ident))),
            PathArguments::AngleBracketed(generic) => {
                if ident == "UniquePtr" && generic.args.len() == 1 {
                    if let GenericArgument::Type(arg) = &generic.args[0] {
                        let inner = parse_type(arg)?;
                        return Ok(Type::UniquePtr(Box::new(Ty1 {
                            name: ident,
                            langle: generic.lt_token,
                            inner,
                            rangle: generic.gt_token,
                        })));
                    }
                } else if ident == "SharedPtr" && generic.args.len() == 1 {
                    if let GenericArgument::Type(arg) = &generic.args[0] {
                        let inner = parse_type(arg)?;
                        return Ok(Type::SharedPtr(Box::new(Ty1 {
                            name: ident,
                            langle: generic.lt_token,
                            inner,
                            rangle: generic.gt_token,
                        })));
                    }
                } else if ident == "WeakPtr" && generic.args.len() == 1 {
                    if let GenericArgument::Type(arg) = &generic.args[0] {
                        let inner = parse_type(arg)?;
                        return Ok(Type::WeakPtr(Box::new(Ty1 {
                            name: ident,
                            langle: generic.lt_token,
                            inner,
                            rangle: generic.gt_token,
                        })));
                    }
                } else if ident == "CxxVector" && generic.args.len() == 1 {
                    if let GenericArgument::Type(arg) = &generic.args[0] {
                        let inner = parse_type(arg)?;
                        return Ok(Type::CxxVector(Box::new(Ty1 {
                            name: ident,
                            langle: generic.lt_token,
                            inner,
                            rangle: generic.gt_token,
                        })));
                    }
                } else if ident == "Box" && generic.args.len() == 1 {
                    if let GenericArgument::Type(arg) = &generic.args[0] {
                        let inner = parse_type(arg)?;
                        return Ok(Type::RustBox(Box::new(Ty1 {
                            name: ident,
                            langle: generic.lt_token,
                            inner,
                            rangle: generic.gt_token,
                        })));
                    }
                } else if ident == "Vec" && generic.args.len() == 1 {
                    if let GenericArgument::Type(arg) = &generic.args[0] {
                        let inner = parse_type(arg)?;
                        return Ok(Type::RustVec(Box::new(Ty1 {
                            name: ident,
                            langle: generic.lt_token,
                            inner,
                            rangle: generic.gt_token,
                        })));
                    }
                } else if ident == "Pin" && generic.args.len() == 1 {
                    if let GenericArgument::Type(arg) = &generic.args[0] {
                        let inner = parse_type(arg)?;
                        let pin_token = kw::Pin(ident.span());
                        if let Type::Ref(mut inner) = inner {
                            inner.pinned = true;
                            inner.pin_tokens =
                                Some((pin_token, generic.lt_token, generic.gt_token));
                            return Ok(Type::Ref(inner));
                        }
                    }
                } else {
                    let mut lifetimes = Punctuated::new();
                    let mut only_lifetimes = true;
                    for pair in generic.args.pairs() {
                        let (param, punct) = pair.into_tuple();
                        if let GenericArgument::Lifetime(param) = param {
                            lifetimes.push_value(param.clone());
                            if let Some(punct) = punct {
                                lifetimes.push_punct(*punct);
                            }
                        } else {
                            only_lifetimes = false;
                            break;
                        }
                    }
                    if only_lifetimes {
                        return Ok(Type::Ident(NamedType {
                            rust: ident,
                            generics: Lifetimes {
                                lt_token: Some(generic.lt_token),
                                lifetimes,
                                gt_token: Some(generic.gt_token),
                            },
                        }));
                    }
                }
            }
            PathArguments::Parenthesized(_) => {}
        }
    }

    Err(Error::new_spanned(ty, "unsupported type"))
}

fn parse_type_array(ty: &TypeArray) -> Result<Type> {
    let inner = parse_type(&ty.elem)?;

    let len_expr = if let Expr::Lit(lit) = &ty.len {
        lit
    } else {
        let msg = "unsupported expression, array length must be an integer literal";
        return Err(Error::new_spanned(&ty.len, msg));
    };

    let len_token = if let Lit::Int(int) = &len_expr.lit {
        int.clone()
    } else {
        let msg = "array length must be an integer literal";
        return Err(Error::new_spanned(len_expr, msg));
    };

    let len = len_token.base10_parse::<usize>()?;
    if len == 0 {
        let msg = "array with zero size is not supported";
        return Err(Error::new_spanned(ty, msg));
    }

    let bracket = ty.bracket_token;
    let semi_token = ty.semi_token;

    Ok(Type::Array(Box::new(Array {
        bracket,
        inner,
        semi_token,
        len,
        len_token,
    })))
}

fn parse_type_fn(ty: &TypeBareFn) -> Result<Type> {
    if ty.lifetimes.is_some() {
        return Err(Error::new_spanned(
            ty,
            "function pointer with lifetime parameters is not supported yet",
        ));
    }

    if ty.variadic.is_some() {
        return Err(Error::new_spanned(
            ty,
            "variadic function pointer is not supported yet",
        ));
    }

    let args = ty
        .inputs
        .iter()
        .enumerate()
        .map(|(i, arg)| {
            let ty = parse_type(&arg.ty)?;
            let ident = match &arg.name {
                Some(ident) => ident.0.clone(),
                None => format_ident!("arg{}", i),
            };
            let doc = Doc::new();
            let attrs = OtherAttrs::none();
            let visibility = Token![pub](ident.span());
            let name = pair(Namespace::default(), &ident, None, None);
            Ok(Var {
                doc,
                attrs,
                visibility,
                name,
                ty,
            })
        })
        .collect::<Result<_>>()?;

    let mut throws_tokens = None;
    let ret = parse_return_type(&ty.output, &mut throws_tokens)?;
    let throws = throws_tokens.is_some();

    let unsafety = ty.unsafety;
    let fn_token = ty.fn_token;
    let generics = Generics::default();
    let receiver = None;
    let paren_token = ty.paren_token;

    Ok(Type::Fn(Box::new(Signature {
        unsafety,
        fn_token,
        generics,
        receiver,
        args,
        ret,
        throws,
        paren_token,
        throws_tokens,
    })))
}

fn parse_return_type(
    ty: &ReturnType,
    throws_tokens: &mut Option<(kw::Result, Token![<], Token![>])>,
) -> Result<Option<Type>> {
    let mut ret = match ty {
        ReturnType::Default => return Ok(None),
        ReturnType::Type(_, ret) => ret.as_ref(),
    };

    if let RustType::Path(ty) = ret {
        let path = &ty.path;
        if ty.qself.is_none() && path.leading_colon.is_none() && path.segments.len() == 1 {
            let segment = &path.segments[0];
            let ident = segment.ident.clone();
            if let PathArguments::AngleBracketed(generic) = &segment.arguments {
                if ident == "Result" && generic.args.len() == 1 {
                    if let GenericArgument::Type(arg) = &generic.args[0] {
                        ret = arg;
                        *throws_tokens =
                            Some((kw::Result(ident.span()), generic.lt_token, generic.gt_token));
                    }
                }
            }
        }
    }

    match parse_type(ret)? {
        Type::Void(_) => Ok(None),
        ty => Ok(Some(ty)),
    }
}

fn visibility_pub(vis: &Visibility, inherited: Span) -> Token![pub] {
    Token![pub](match vis {
        Visibility::Public(vis) => vis.pub_token.span,
        Visibility::Crate(vis) => vis.crate_token.span,
        Visibility::Restricted(vis) => vis.pub_token.span,
        Visibility::Inherited => inherited,
    })
}

fn pair(
    namespace: Namespace,
    default: &Ident,
    cxx: Option<ForeignName>,
    rust: Option<Ident>,
) -> Pair {
    Pair {
        namespace,
        cxx: cxx
            .unwrap_or_else(|| ForeignName::parse(&default.to_string(), default.span()).unwrap()),
        rust: rust.unwrap_or_else(|| default.clone()),
    }
}<|MERGE_RESOLUTION|>--- conflicted
+++ resolved
@@ -627,11 +627,8 @@
     let mut throws_tokens = None;
     let ret = parse_return_type(&foreign_fn.sig.output, &mut throws_tokens)?;
     let throws = throws_tokens.is_some();
-<<<<<<< HEAD
     let visibility = visibility_pub(&foreign_fn.vis, &foreign_fn.sig.ident);
-=======
     let unsafety = foreign_fn.sig.unsafety;
->>>>>>> 72d47c95
     let fn_token = foreign_fn.sig.fn_token;
     let inherited_span = unsafety.map_or(fn_token.span, |unsafety| unsafety.span);
     let visibility = visibility_pub(&foreign_fn.vis, inherited_span);
